--- conflicted
+++ resolved
@@ -11,8 +11,6 @@
 export { SchemaFactory };
 export type { FactoryEntity, FactoryDbEntity } from './base.factory';
 
-<<<<<<< HEAD
-=======
 // Import all factory instances for use in resetAllFactories
 import { ProductFactory } from './product.factory';
 import { 
@@ -39,8 +37,6 @@
   paymentCalculationFactory,
   createPaymentRequestFactory
 } from './payment.factory';
-
->>>>>>> 750e0455
 // Product Factory
 import {
   createProduct,
