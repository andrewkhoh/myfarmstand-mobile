<<<<<<< HEAD
module.exports = {
  preset: 'jest-expo',
  setupFilesAfterEnv: ['<rootDir>/src/test/setup.ts'],
  testMatch: [
    '**/__tests__/**/*.(ts|tsx|js)',
    '**/*.(test|spec).(ts|tsx|js)'
  ],
  testPathIgnorePatterns: [
    '/node_modules/',
    '/android/',
    '/ios/',
    'src/tests/rpcFunctions.test.ts',
    'src/tests/reactQueryHooks.test.tsx',
    'src/tests/atomicOperations.test.ts'
  ],
  collectCoverageFrom: [
    'src/**/*.{ts,tsx}',
    '!src/**/*.d.ts',
    '!src/test/**/*',
    '!src/**/__tests__/**/*'
  ],
  moduleFileExtensions: ['ts', 'tsx', 'js', 'jsx'],
  transform: {
    '^.+\\.(js|jsx|ts|tsx)$': 'babel-jest'
  },
  testEnvironment: 'node',
  moduleNameMapper: {
    '^@/(.*)$': '<rootDir>/src/$1'
  },
  transformIgnorePatterns: [
    'node_modules/(?!(jest-)?@?react-native|@react-native-community|@react-navigation|@supabase|expo|@expo)'
  ]
};
=======
// Unified Jest configuration that routes to appropriate configs
// Based on test patterns or environment variables

const isServiceTest = process.env.TEST_TYPE === 'services' || 
                      process.argv.includes('--testPathPattern=.*services.*') ||
                      process.argv.includes('src/services') ||
                      process.argv.includes('src/tests');

if (isServiceTest) {
  // Use Node.js environment for service tests
  module.exports = require('./jest.config.services.js');
} else {
  // Use React Native environment for hook tests (default)
  module.exports = require('./jest.config.hooks.js');
}
>>>>>>> 4b9db9e5
<|MERGE_RESOLUTION|>--- conflicted
+++ resolved
@@ -1,4 +1,3 @@
-<<<<<<< HEAD
 module.exports = {
   preset: 'jest-expo',
   setupFilesAfterEnv: ['<rootDir>/src/test/setup.ts'],
@@ -32,7 +31,6 @@
     'node_modules/(?!(jest-)?@?react-native|@react-native-community|@react-navigation|@supabase|expo|@expo)'
   ]
 };
-=======
 // Unified Jest configuration that routes to appropriate configs
 // Based on test patterns or environment variables
 
@@ -47,5 +45,4 @@
 } else {
   // Use React Native environment for hook tests (default)
   module.exports = require('./jest.config.hooks.js');
-}
->>>>>>> 4b9db9e5
+}